--- conflicted
+++ resolved
@@ -31,13 +31,10 @@
     "PySide6",
     "pyzx @ git+https://github.com/Quantomatic/pyzx.git",
     "sympy>=1.12",
-<<<<<<< HEAD
     "networkx",
     "numpy",
     "shapely",
-=======
     "lark>=1.1.5"
->>>>>>> 28fb3b54
 ]
 
 [project.optional-dependencies]

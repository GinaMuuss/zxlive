--- conflicted
+++ resolved
@@ -432,48 +432,8 @@
         self.step_view.selectionModel().blockSignals(True)
         self.step_view.setCurrentIndex(idx)
         self.step_view.selectionModel().blockSignals(False)
-<<<<<<< HEAD
         super().undo()
-=======
-        super().undo()
-
-
-@dataclass
-class GoToRewriteStep(SetGraph):
-    """Shows the graph at some step in the proof.
-
-    Undoing returns to the previously selected proof step.
-    """
-
-    def __init__(self, graph_view: GraphView, step_view: QListView, old_step: int, step: int) -> None:
-        proof_model = step_view.model()
-        assert isinstance(proof_model, ProofModel)
-
-        # Save any vertex rearrangements to the proof step
-        proof_model.set_graph(old_step, graph_view.graph_scene.g)
-
-        SetGraph.__init__(self, graph_view, proof_model.get_graph(step))
-        self.step_view = step_view
-        self.step = step
-        self.old_step = old_step
-
-    def redo(self) -> None:
-        idx = self.step_view.model().index(self.step, 0, QModelIndex())
-        self.step_view.clearSelection()
-        self.step_view.selectionModel().blockSignals(True)
-        self.step_view.setCurrentIndex(idx)
-        self.step_view.selectionModel().blockSignals(False)
-        self.step_view.update(idx)
-        super().redo()
-
-    def undo(self) -> None:
-        idx = self.step_view.model().index(self.old_step, 0, QModelIndex())
-        self.step_view.clearSelection()
-        self.step_view.selectionModel().blockSignals(True)
-        self.step_view.setCurrentIndex(idx)
-        self.step_view.selectionModel().blockSignals(False)
-        self.step_view.update(idx)
-        super().undo()
+
 
 @dataclass
 class GroupRewriteSteps(BaseCommand):
@@ -500,5 +460,4 @@
         self.step_view.clearSelection()
         self.step_view.selectionModel().blockSignals(True)
         self.step_view.setCurrentIndex(idx)
-        self.step_view.selectionModel().blockSignals(False)
->>>>>>> bd99ece8
+        self.step_view.selectionModel().blockSignals(False)
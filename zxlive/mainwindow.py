#     zxlive - An interactive tool for the ZX-calculus
#     Copyright (C) 2023 - Aleks Kissinger
#
# Licensed under the Apache License, Version 2.0 (the "License");
# you may not use this file except in compliance with the License.
# You may obtain a copy of the License at

#    http://www.apache.org/licenses/LICENSE-2.0

# Unless required by applicable law or agreed to in writing, software
# distributed under the License is distributed on an "AS IS" BASIS,
# WITHOUT WARRANTIES OR CONDITIONS OF ANY KIND, either express or implied.
# See the License for the specific language governing permissions and
# limitations under the License.

from __future__ import annotations

import copy
from typing import Callable, Optional, TypedDict

from PySide6.QtCore import (QByteArray, QEvent, QFile, QFileInfo, QIODevice,
                            QSettings, QTextStream, Qt)
from PySide6.QtGui import QAction, QCloseEvent, QIcon, QKeySequence
from PySide6.QtWidgets import (QDialog, QFormLayout, QMainWindow, QMessageBox,
                               QTableWidget, QTableWidgetItem, QTabWidget,
                               QVBoxLayout, QWidget)
from pyzx import extract_circuit, simplify
from pyzx.graph.base import BaseGraph

import pyperclip

from .base_panel import BasePanel
from .commands import AddRewriteStep
from .common import GraphT, get_data, to_tikz, from_tikz
from .construct import *
from .custom_rule import CustomRule, check_rule
from .dialogs import (FileFormat, ImportGraphOutput, ImportProofOutput,
                      ImportRuleOutput, create_new_rewrite,
                      export_diagram_dialog, export_proof_dialog,
                      export_rule_dialog, get_lemma_name_and_description,
                      import_diagram_dialog, import_diagram_from_file, show_error_msg)
from zxlive.settings_dialog import open_settings_dialog

from .edit_panel import GraphEditPanel
from .proof_panel import ProofPanel
from .rule_panel import RulePanel


class MainWindow(QMainWindow):
    """A simple window containing a single `GraphView`
    This is just an example, and should be replaced with
    something more sophisticated.
    """

    edit_panel: GraphEditPanel
    proof_panel: ProofPanel
    rewrite_form: QFormLayout
    left_graph: Optional[GraphT]
    right_graph: Optional[GraphT]
    embedded_graph: Optional[GraphT]

    def __init__(self, is_embedded: bool = False) -> None:
        super().__init__()
        self.settings = QSettings("zxlive", "zxlive")

        self.setWindowTitle("zxlive")
        self.is_embedded = is_embedded

        w = QWidget(self)
        w.setLayout(QVBoxLayout())
        self.setCentralWidget(w)
        w.layout().setContentsMargins(0, 0, 0, 0)
        w.layout().setSpacing(0)
        self.resize(1200, 800)

        # restore the window from the last time it was opened
        geom = self.settings.value("main_window_geometry")
        if geom and isinstance(geom, QByteArray):
            self.restoreGeometry(geom)
        self.show()

        tab_widget = QTabWidget()
        w.layout().addWidget(tab_widget)
        tab_widget.setTabsClosable(True)
        tab_widget.currentChanged.connect(self.tab_changed)
        tab_widget.tabCloseRequested.connect(self.close_tab)
        self.tab_widget = tab_widget

        # Currently the copied part is stored internally, and is not made available to the clipboard.
        # We could do this by using pyperclip.
        self.copied_graph: Optional[GraphT] = None

        menu = self.menuBar()

        new_graph = self._new_action("&New", self.new_graph, QKeySequence.StandardKey.New,
            "Create a new tab with an empty graph", alt_shortcut=QKeySequence.StandardKey.AddTab)
        open_file = self._new_action("&Open...", self.open_file, QKeySequence.StandardKey.Open,
            "Open a file-picker dialog to choose a new diagram")
        self.close_action = self._new_action("Close", self.handle_close_action, QKeySequence.StandardKey.Close,
            "Closes the window", alt_shortcut=QKeySequence("Ctrl+W"))
        if not self.is_embedded:
            # TODO: We should remember if we have saved the diagram before,
            # and give an option to overwrite this file with a Save action.
            self.save_diagram = self._new_action("&Save", self.handle_save_file_action,
                                                 QKeySequence.StandardKey.Save,
                                                 "Save the diagram by overwriting the previous loaded file.")
        else:
            self.save_diagram = self._new_action("&Save to notebook", self.handle_save_embedded_graph_action,
                                                 QKeySequence.StandardKey.Save,
                                                 "Save the diagram back to the notebook.")
        self.save_as = self._new_action("Save &as...", self.handle_save_as_action, QKeySequence.StandardKey.SaveAs,
            "Opens a file-picker dialog to save the diagram in a chosen file format")

        file_menu = menu.addMenu("&File")
        file_menu.addAction(new_graph)
        file_menu.addAction(open_file)
        file_menu.addSeparator()
        file_menu.addAction(self.close_action)
        file_menu.addAction(self.save_diagram)
        file_menu.addAction(self.save_as)

        self.undo_action = self._new_action("Undo", self.undo, QKeySequence.StandardKey.Undo,
            "Undoes the last action", "undo.svg")
        self.redo_action = self._new_action("Redo", self.redo, QKeySequence.StandardKey.Redo,
            "Redoes the last action", "redo.svg")
        self.cut_action = self._new_action("Cut", self.cut_graph, QKeySequence.StandardKey.Cut,
            "Cut the selected part of the diagram")
        self.copy_action = self._new_action("&Copy", self.copy_graph, QKeySequence.StandardKey.Copy,
            "Copy the selected part of the diagram")
        self.copy_clipboard_action = self._new_action("Copy to clipboard", self.copy_graph_to_clipboard, 
                                                      QKeySequence("Ctrl+Shift+C"), "Copy the selected part of the diagram to the clipboard as tikz")
        self.paste_action = self._new_action("Paste", self.paste_graph, QKeySequence.StandardKey.Paste,
            "Paste the copied part of the diagram")
        self.paste_clipboard_action = self._new_action("Paste from clipboard", self.paste_graph_from_clipboard,
                                                       QKeySequence("Ctrl+Shift+V"), "Paste a tikz diagram in the clipboard to ZXLive")
        self.delete_action = self._new_action("Delete", self.delete_graph,QKeySequence.StandardKey.Delete,
            "Delete the selected part of the diagram", alt_shortcut = QKeySequence("Backspace"))
        self.select_all_action = self._new_action("Select &All", self.select_all, QKeySequence.StandardKey.SelectAll, "Select all")
        self.deselect_all_action = self._new_action("&Deselect All", self.deselect_all, QKeySequence.StandardKey.Deselect,
            "Deselect all", alt_shortcut = QKeySequence("Ctrl+D"))
        self.preferences_action = self._new_action("&Preferences...", open_settings_dialog, None, "Open the preferences dialog")

        edit_menu = menu.addMenu("&Edit")
        edit_menu.addAction(self.undo_action)
        edit_menu.addAction(self.redo_action)
        edit_menu.addSeparator()
        edit_menu.addAction(self.cut_action)
        edit_menu.addAction(self.copy_action)
        edit_menu.addAction(self.paste_action)
        edit_menu.addAction(self.delete_action)
        edit_menu.addSeparator()
        edit_menu.addAction(self.copy_clipboard_action)
        edit_menu.addAction(self.paste_clipboard_action)
        edit_menu.addSeparator()
        edit_menu.addAction(self.select_all_action)
        edit_menu.addAction(self.deselect_all_action)
        edit_menu.addSeparator()
        edit_menu.addAction(self.preferences_action)

        self.zoom_in_action  = self._new_action("Zoom in", self.zoom_in,   QKeySequence.StandardKey.ZoomIn,"Zooms in by a fixed amount",
            alt_shortcut = QKeySequence("Ctrl+="))
        self.zoom_out_action = self._new_action("Zoom out", self.zoom_out, QKeySequence.StandardKey.ZoomOut, "Zooms out by a fixed amount")
        self.fit_view_action = self._new_action("Fit view", self.fit_view, QKeySequence("C"), "Fits the view to the diagram")
        self.show_matrix_action = self._new_action("Show matrix", self.show_matrix, None, "Show the matrix of the diagram")

        view_menu = menu.addMenu("&View")
        view_menu.addAction(self.zoom_in_action)
        view_menu.addAction(self.zoom_out_action)
        view_menu.addAction(self.fit_view_action)
        view_menu.addAction(self.show_matrix_action)

        new_rewrite_from_file = self._new_action("New rewrite from file", lambda: create_new_rewrite(self), None, "New rewrite from file")
        new_rewrite_editor = self._new_action("New rewrite", self.new_rule_editor, None, "New rewrite")
        self.proof_as_rewrite_action = self._new_action("Save proof as lemma", self.proof_as_lemma, None, "Save proof as lemma")
        rewrite_menu = menu.addMenu("&Rewrite")
        rewrite_menu.addAction(new_rewrite_editor)
        rewrite_menu.addAction(new_rewrite_from_file)
        rewrite_menu.addAction(self.proof_as_rewrite_action)

        self._reset_menus(False)

<<<<<<< HEAD
        simplify_actions = []
        for simp in simplifications.values():
            simplify_actions.append(self._new_action(simp["text"], self.apply_pyzx_reduction(simp), None, simp["tool_tip"]))
        self.simplify_menu = menu.addMenu("&Simplify")
        for action in simplify_actions:
            self.simplify_menu.addAction(action)
        self.simplify_menu.menuAction().setVisible(False)

        if not self.is_embedded:
            graph = construct_circuit()
            self.new_graph(graph)
=======
        graph = construct_circuit()
        self.new_graph(graph)
>>>>>>> acc55068

    def _reset_menus(self, has_active_tab: bool) -> None:
        self.save_diagram.setEnabled(has_active_tab)
        self.save_as.setEnabled(has_active_tab)
        self.cut_action.setEnabled(has_active_tab)
        self.copy_action.setEnabled(has_active_tab)
        self.delete_action.setEnabled(has_active_tab)
        self.select_all_action.setEnabled(has_active_tab)
        self.deselect_all_action.setEnabled(has_active_tab)
        self.zoom_in_action.setEnabled(has_active_tab)
        self.zoom_out_action.setEnabled(has_active_tab)
        self.fit_view_action.setEnabled(has_active_tab)
        self.show_matrix_action.setEnabled(has_active_tab)

        # Paste is enabled only if there is something in the clipboard.
        self.paste_action.setEnabled(has_active_tab and self.copied_graph is not None)

        # Undo and redo are always disabled whether on a new tab or closing the last tab.
        self.undo_action.setEnabled(False)
        self.redo_action.setEnabled(False)

        # TODO: As an enhancement, cut, copy, delete, select all and deselect all should start 
        # disabled even on a new tab, and should only be enabled once anything is selected.

    def _new_action(self, name: str, trigger: Callable, shortcut: QKeySequence | QKeySequence.StandardKey | None,
                    tooltip: str, icon_file: Optional[str] = None,
                    alt_shortcut: Optional[QKeySequence | QKeySequence.StandardKey] = None) -> QAction:
        assert not alt_shortcut or shortcut
        action = QAction(name, self)
        if icon_file:
            action.setIcon(QIcon(get_data(f"icons/{icon_file}")))
        action.setStatusTip(tooltip)
        action.triggered.connect(trigger)
        if shortcut:
            action.setShortcut(shortcut)
            if alt_shortcut:
                if not action.shortcuts():
                    action.setShortcut(alt_shortcut)
                elif alt_shortcut not in action.shortcuts():
                    action.setShortcuts([shortcut, alt_shortcut])
        return action

    @property
    def active_panel(self) -> Optional[BasePanel]:
        current_widget = self.tab_widget.currentWidget()
        if current_widget is not None:
            assert isinstance(current_widget, BasePanel)
            return current_widget
        return None


    def closeEvent(self, e: QCloseEvent) -> None:
        while self.active_panel is not None:  # We close all the tabs and ask the user if they want to save progress
            success = self.handle_close_action()
            if not success:
                e.ignore()  # Abort the closing
                return

        # save the shape/size of this window on close
        self.settings.setValue("main_window_geometry", self.saveGeometry())
        e.accept()

    def undo(self,e: QEvent) -> None:
        if self.active_panel is None: return
        self.active_panel.undo_stack.undo()

    def redo(self,e: QEvent) -> None:
        if self.active_panel is None: return
        self.active_panel.undo_stack.redo()

    def update_tab_name(self, clean:bool) -> None:
        i = self.tab_widget.currentIndex()
        name = self.tab_widget.tabText(i)
        if name.endswith("*"): name = name[:-1]
        if not clean: name += "*"
        self.tab_widget.setTabText(i,name)

    def tab_changed(self, i: int) -> None:
        if isinstance(self.active_panel, ProofPanel):
            self.proof_as_rewrite_action.setEnabled(True)
        else:
            self.proof_as_rewrite_action.setEnabled(False)
        self._undo_changed()
        self._redo_changed()

    def _undo_changed(self) -> None:
        if self.active_panel:
            self.undo_action.setEnabled(self.active_panel.undo_stack.canUndo())

    def _redo_changed(self) -> None:
        if self.active_panel:
            self.redo_action.setEnabled(self.active_panel.undo_stack.canRedo())

    def open_file(self) -> None:
        out = import_diagram_dialog(self)
        if out is not None:
            self._open_file_from_output(out)

    def open_file_from_path(self, file_path: str) -> None:
        out = import_diagram_from_file(file_path)
        if out is not None:
            self._open_file_from_output(out)

    def _open_file_from_output(self, out: ImportGraphOutput | ImportProofOutput | ImportRuleOutput) -> None:
            name = QFileInfo(out.file_path).baseName()
            if isinstance(out, ImportGraphOutput):
                self.new_graph(out.g, name)
            elif isinstance(out, ImportProofOutput):
                graph = out.p.graphs[-1]
                self.new_deriv(graph, name)
                assert isinstance(self.active_panel, ProofPanel)
                proof_panel: ProofPanel = self.active_panel
                proof_panel.proof_model = out.p
                proof_panel.step_view.setModel(proof_panel.proof_model)
                proof_panel.step_view.setCurrentIndex(proof_panel.proof_model.index(len(proof_panel.proof_model.steps), 0))
                proof_panel.step_view.selectionModel().selectionChanged.connect(proof_panel._proof_step_selected)
            elif isinstance(out, ImportRuleOutput):
                self.new_rule_editor(out.r, name)
            else:
                raise TypeError("Unknown import type", out)
            assert self.active_panel is not None
            self.active_panel.file_path = out.file_path
            self.active_panel.file_type = out.file_type

    def handle_close_action(self) -> bool:
        i = self.tab_widget.currentIndex()
        if i == -1: # no tabs open, close the app
            self.close()
        return self.close_tab(i)

    def close_tab(self, i: int) -> bool:
        if i == -1:
            return False
        widget = self.tab_widget.widget(i)
        if isinstance(widget, BasePanel) and not widget.undo_stack.isClean():
            name = self.tab_widget.tabText(i).replace("*","")
            answer = QMessageBox.question(self, "Save Changes",
                            f"Do you wish to save your changes to {name} before closing?",
                            QMessageBox.StandardButton.Yes | QMessageBox.StandardButton.No | QMessageBox.StandardButton.Cancel)
            if answer == QMessageBox.StandardButton.Cancel:
                return False
            if answer == QMessageBox.StandardButton.Yes:
                self.tab_widget.setCurrentIndex(i)
                val = self.handle_save_file_action()
                if not val:
                    return False
        self.tab_widget.removeTab(i)
        if self.tab_widget.count() == 0:
            self._reset_menus(False)
        return True

    def handle_save_file_action(self) -> bool:
        assert self.active_panel is not None
        if self.active_panel.file_path is None:
            return self.handle_save_as_action()
        if self.active_panel.file_type == FileFormat.QASM:
            show_error_msg("Can't save to circuit file",
                "You imported this file from a circuit description. You can currently only save it in a graph format.")
            return self.handle_save_as_action()

        if isinstance(self.active_panel, ProofPanel):
            data = self.active_panel.proof_model.to_json()
        elif isinstance(self.active_panel, RulePanel):
            check_rule(self.active_panel.get_rule(), show_error=True)
            data = self.active_panel.get_rule().to_json()
        elif self.active_panel.file_type in (FileFormat.QGraph, FileFormat.Json):
            data = self.active_panel.graph.to_json()
        elif self.active_panel.file_type == FileFormat.TikZ:
            data = self.active_panel.graph.to_tikz()
        else:
            raise TypeError("Unknown file format", self.active_panel.file_type)

        file = QFile(self.active_panel.file_path)
        if not file.open(QIODevice.OpenModeFlag.WriteOnly | QIODevice.OpenModeFlag.Text):
            show_error_msg("Could not write to file")
            return False
        out = QTextStream(file)
        out << data
        file.close()
        self.active_panel.undo_stack.setClean()
        return True


    def handle_save_as_action(self) -> bool:
        assert self.active_panel is not None
        if isinstance(self.active_panel, ProofPanel):
            out = export_proof_dialog(self.active_panel.proof_model, self)
        elif isinstance(self.active_panel, RulePanel):
            check_rule(self.active_panel.get_rule(), show_error=True)
            out = export_rule_dialog(self.active_panel.get_rule(), self)
        else:
            out = export_diagram_dialog(self.active_panel.graph_scene.g, self)
        if out is None: return False
        file_path, file_type = out
        self.active_panel.file_path = file_path
        self.active_panel.file_type = file_type
        self.active_panel.undo_stack.setClean()
        name = QFileInfo(file_path).baseName()
        i = self.tab_widget.currentIndex()
        self.tab_widget.setTabText(i,name)
        return True

    def handle_save_embedded_graph_action(self) -> bool:
        assert self.is_embedded and self.embedded_graph is not None
        assert self.active_panel is not None and isinstance(self.active_panel, GraphEditPanel)
        self.embedded_graph.__dict__.update(self.active_panel.graph.__dict__)
        self.active_panel.undo_stack.setClean()
        return False

    def cut_graph(self) -> None:
        assert self.active_panel is not None
        if isinstance(self.active_panel, GraphEditPanel) or isinstance(self.active_panel, RulePanel):
            self.copied_graph = self.active_panel.copy_selection()
            self.paste_action.setEnabled(True)
            self.active_panel.delete_selection()

    def copy_graph(self) -> None:
        assert self.active_panel is not None
        self.copied_graph = self.active_panel.copy_selection()
        self.paste_action.setEnabled(True)

    def copy_graph_to_clipboard(self) -> None:
        """Copies the selected graph to the clipboard as a tikz string that can be understood by Tikzit."""
        assert self.active_panel is not None
        copied_graph = self.active_panel.copy_selection()
        tikz = to_tikz(copied_graph)
        pyperclip.copy(tikz)

    def paste_graph(self) -> None:
        assert self.active_panel is not None
        if (isinstance(self.active_panel, GraphEditPanel) or isinstance(self.active_panel, RulePanel)) \
            and self.copied_graph is not None:
            self.active_panel.paste_graph(self.copied_graph)
    
    def paste_graph_from_clipboard(self) -> None:
        assert self.active_panel is not None
        if isinstance(self.active_panel, GraphEditPanel) or isinstance(self.active_panel, RulePanel): 
            tikz = pyperclip.paste()
            copied_graph = from_tikz(tikz)
            if copied_graph is not None:
                self.active_panel.paste_graph(copied_graph)

    def delete_graph(self) -> None:
        assert self.active_panel is not None
        if isinstance(self.active_panel, GraphEditPanel) or isinstance(self.active_panel, RulePanel):
            self.active_panel.delete_selection()

    def _new_panel(self, panel: BasePanel, name: str) -> None:
        self.tab_widget.addTab(panel, name)
        self.tab_widget.setCurrentWidget(panel)

        self._reset_menus(True)

        panel.undo_stack.cleanChanged.connect(self.update_tab_name)
        panel.undo_stack.canUndoChanged.connect(self._undo_changed)
        panel.undo_stack.canRedoChanged.connect(self._redo_changed)

    def new_graph(self, graph: Optional[GraphT] = None, name: Optional[str] = None) -> None:
        _graph = graph or GraphT()
        panel = GraphEditPanel(_graph, self.undo_action, self.redo_action)
        panel.start_derivation_signal.connect(self.new_deriv)
        if name is None: name = "New Graph"
        if self.is_embedded:
            assert graph is not None
            self.embedded_graph = graph
        self._new_panel(panel, name)

    def new_rule_editor(self, rule: Optional[CustomRule] = None, name: Optional[str] = None) -> None:
        if rule is None:
            graph1 = GraphT()
            graph2 = GraphT()
            rule_name = ""
            rule_description = ""
        else:
            graph1 = rule.lhs_graph
            graph2 = rule.rhs_graph
            rule_name = rule.name
            rule_description = rule.description
        panel = RulePanel(graph1, graph2, rule_name, rule_description, self.undo_action, self.redo_action)
        if name is None: name = "New Rule"
        self._new_panel(panel, name)

    def new_deriv(self, graph:GraphT, name:Optional[str]=None) -> None:
        panel = ProofPanel(graph, self.undo_action, self.redo_action)
        if name is None: name = "New Proof"
        self._new_panel(panel, name)

    def select_all(self) -> None:
        assert self.active_panel is not None
        self.active_panel.select_all()

    def deselect_all(self) -> None:
        assert self.active_panel is not None
        self.active_panel.deselect_all()

    def zoom_in(self) -> None:
        assert self.active_panel is not None
        self.active_panel.graph_view.zoom_in()

    def zoom_out(self) -> None:
        assert self.active_panel is not None
        self.active_panel.graph_view.zoom_out()

    def fit_view(self) -> None:
        assert self.active_panel is not None
        self.active_panel.graph_view.fit_view()

    def show_matrix(self) -> None:
        def format_str(c: complex) -> str:
            tol = 1e-8
            if abs(c.real) < tol and abs(c.imag) < tol: return "0"
            if abs(c.imag) < tol: return f"{c.real:.4f}"
            if abs(c.real) < tol: return f"{c.imag:.4f}j"
            return f"{matrix[i,j]:.2f}"

        if self.active_panel is None: return
        try:
            self.active_panel.graph.auto_detect_io()
            matrix = self.active_panel.graph.to_matrix()
        except AttributeError:
            show_error_msg("Can't show matrix", "Showing matrices for parametrized diagrams is not supported yet.")
            return
        except Exception as e:
            show_error_msg("Can't show matrix", str(e))
            return
        dialog = QDialog()
        dialog.setWindowTitle("Matrix")
        table = QTableWidget()
        table.setRowCount(matrix.shape[0])
        table.setColumnCount(matrix.shape[1])
        for i in range(matrix.shape[0]):
            for j in range(matrix.shape[1]):
                entry = QTableWidgetItem(format_str(matrix[i, j]))
                entry.setFlags(entry.flags() & ~Qt.ItemIsEditable)
                table.setItem(i, j, entry)
        table.resizeColumnsToContents()
        table.resizeRowsToContents()
        dialog.setLayout(QVBoxLayout())
        dialog.layout().addWidget(table)
        dialog.exec()

    def proof_as_lemma(self) -> None:
        assert self.active_panel is not None
        assert isinstance(self.active_panel, ProofPanel)
        name, description = get_lemma_name_and_description(self)
        if name is None or description is None:
            return
        lhs_graph = self.active_panel.proof_model.graphs[0]
        rhs_graph = self.active_panel.proof_model.graphs[-1]
        rule = CustomRule(lhs_graph, rhs_graph, name, description)
        export_rule_dialog(rule, self)<|MERGE_RESOLUTION|>--- conflicted
+++ resolved
@@ -179,22 +179,9 @@
 
         self._reset_menus(False)
 
-<<<<<<< HEAD
-        simplify_actions = []
-        for simp in simplifications.values():
-            simplify_actions.append(self._new_action(simp["text"], self.apply_pyzx_reduction(simp), None, simp["tool_tip"]))
-        self.simplify_menu = menu.addMenu("&Simplify")
-        for action in simplify_actions:
-            self.simplify_menu.addAction(action)
-        self.simplify_menu.menuAction().setVisible(False)
-
         if not self.is_embedded:
             graph = construct_circuit()
             self.new_graph(graph)
-=======
-        graph = construct_circuit()
-        self.new_graph(graph)
->>>>>>> acc55068
 
     def _reset_menus(self, has_active_tab: bool) -> None:
         self.save_diagram.setEnabled(has_active_tab)

import json
from typing import NamedTuple, Union, Any

from PySide6.QtCore import (QAbstractListModel, QModelIndex, QPersistentModelIndex,
                            Qt, QAbstractItemModel)
from PySide6.QtGui import QFont
from pyzx.graph import GraphDiff

from .common import GraphT


class Rewrite(NamedTuple):
    """A rewrite turns a graph into another graph."""

    display_name: str # Name of proof displayed to user
    rule: str  # Name of the rule that was applied to get to this step
<<<<<<< HEAD
    graph: GraphT  # Diff from the last step to this step
=======
    graph: GraphT  # New graph after applying the rewrite
>>>>>>> d6fd3d4e

    def to_json(self) -> str:
        """Serializes the rewrite to JSON."""
        return json.dumps({
            "display_name": self.display_name,
            "rule": self.rule,
            "graph": self.graph.to_json()
        })

    @staticmethod
    def from_json(json_str: str) -> "Rewrite":
        """Deserializes the rewrite from JSON."""
        d = json.loads(json_str)

        return Rewrite(
            display_name=d.get("display_name", d["rule"]), # Old proofs may not have display names
            rule=d["rule"],
            graph=GraphT.from_json(d["graph"]),
        )

class ProofModel(QAbstractListModel):
    """List model capturing the individual steps in a proof.

    There is a row for each graph in the proof sequence. Furthermore, we store the
    rewrite that was used to go from one graph to next.
    """

    initial_graph: GraphT
    steps: list[Rewrite]

    def __init__(self, start_graph: GraphT):
        super().__init__()
        self.initial_graph = start_graph
        self.steps = []

    def set_graph(self, index: int, graph: GraphT):
        if index == 0:
            self.initial_graph = graph
        else:
            old_step = self.steps[index-1]
            new_step = Rewrite(old_step.display_name, old_step.rule, graph)
            self.steps[index-1] = new_step

<<<<<<< HEAD
    def graphs(self) -> [GraphT]:
=======
    def graphs(self) -> list[GraphT]:
>>>>>>> d6fd3d4e
        return [self.initial_graph] + [step.graph for step in self.steps]

    def data(self, index: Union[QModelIndex, QPersistentModelIndex], role: int=Qt.ItemDataRole.DisplayRole) -> Any:
        """Overrides `QAbstractItemModel.data` to populate a view with rewrite steps"""

        if index.row() >= len(self.steps)+1 or index.column() >= 1:
            return None

        if role == Qt.ItemDataRole.DisplayRole:
            if index.row() == 0:
                return "START"
            else:
                return self.steps[index.row()-1].display_name
        elif role == Qt.ItemDataRole.FontRole:
            return QFont("monospace", 12)

    def headerData(self, section: int, orientation: Qt.Orientation,
                   role: int = Qt.ItemDataRole.DisplayRole) -> Any:
        """Overrides `QAbstractItemModel.headerData`.

        Indicates that this model doesn't have a header.
        """
        return None

    def columnCount(self, index: Union[QModelIndex, QPersistentModelIndex] = QModelIndex()) -> int:
        """The number of columns"""
        return 1

    def rowCount(self, index: Union[QModelIndex, QPersistentModelIndex] = QModelIndex()) -> int:
        """The number of rows"""
        # This is a quirk of Qt list models: Since they are based on tree models, the
        # user has to specify the index of the parent. In a list, we always expect the
        # parent to be `None` or the empty `QModelIndex()`
        if not index or not index.isValid():
            return len(self.steps)+1
        else:
            return 0

    def add_rewrite(self, rewrite: Rewrite) -> None:
        """Adds a rewrite step to the model."""
        self.beginInsertRows(QModelIndex(), len(self.steps), len(self.steps))
        self.steps.append(rewrite)
        self.endInsertRows()

    def pop_rewrite(self) -> tuple[Rewrite, GraphT]:
        """Removes the latest rewrite from the model.

        Returns the rewrite and the graph that previously resulted from this rewrite.
        """
        self.beginRemoveRows(QModelIndex(), len(self.steps), len(self.steps))
        rewrite = self.steps.pop()
        self.endRemoveRows()
        return rewrite, rewrite.graph

    def get_graph(self, index: int) -> GraphT:
<<<<<<< HEAD
        """Returns the grap at a given position in the proof."""
=======
        """Returns the graph at a given position in the proof."""
>>>>>>> d6fd3d4e
        if index == 0:
            return self.initial_graph.copy()
        else:
            copy = self.steps[index-1].graph.copy()
            # Mypy issue: https://github.com/python/mypy/issues/11673
            assert isinstance(copy, GraphT)  # type: ignore
            return copy

    def rename_step(self, index: int, name: str) -> None:
        """Change the display name"""
        old_step = self.steps[index-1]

        # Must create a new Rewrite object instead of modifying current object
        # since Rewrite inherits NamedTuple and is hence immutable
        self.steps[index-1] = Rewrite(name, old_step.rule, old_step.graph)

        # Rerender the proof step otherwise it will display the old name until
        # the cursor moves
        modelIndex = self.createIndex(index-1, 0)
        self.dataChanged.emit(modelIndex, modelIndex, [])

    def to_json(self) -> str:
        """Serializes the model to JSON."""
        initial_graph = self.initial_graph.to_json()
        proof_steps = [step.to_json() for step in self.steps]

        return json.dumps({
            "initial_graph": initial_graph,
            "proof_steps": proof_steps
        })

    @staticmethod
    def from_json(json_str: str) -> "ProofModel":
        """Deserializes the model from JSON."""
        d = json.loads(json_str)
        initial_graph = GraphT.from_json(d["initial_graph"])
        # Mypy issue: https://github.com/python/mypy/issues/11673
        assert isinstance(initial_graph, GraphT)  # type: ignore
        model = ProofModel(initial_graph)
        for step in d["proof_steps"]:
            rewrite = Rewrite.from_json(step)
            model.add_rewrite(rewrite)
        return model<|MERGE_RESOLUTION|>--- conflicted
+++ resolved
@@ -14,11 +14,7 @@
 
     display_name: str # Name of proof displayed to user
     rule: str  # Name of the rule that was applied to get to this step
-<<<<<<< HEAD
-    graph: GraphT  # Diff from the last step to this step
-=======
     graph: GraphT  # New graph after applying the rewrite
->>>>>>> d6fd3d4e
 
     def to_json(self) -> str:
         """Serializes the rewrite to JSON."""
@@ -62,11 +58,8 @@
             new_step = Rewrite(old_step.display_name, old_step.rule, graph)
             self.steps[index-1] = new_step
 
-<<<<<<< HEAD
-    def graphs(self) -> [GraphT]:
-=======
+
     def graphs(self) -> list[GraphT]:
->>>>>>> d6fd3d4e
         return [self.initial_graph] + [step.graph for step in self.steps]
 
     def data(self, index: Union[QModelIndex, QPersistentModelIndex], role: int=Qt.ItemDataRole.DisplayRole) -> Any:
@@ -122,11 +115,7 @@
         return rewrite, rewrite.graph
 
     def get_graph(self, index: int) -> GraphT:
-<<<<<<< HEAD
-        """Returns the grap at a given position in the proof."""
-=======
         """Returns the graph at a given position in the proof."""
->>>>>>> d6fd3d4e
         if index == 0:
             return self.initial_graph.copy()
         else:
